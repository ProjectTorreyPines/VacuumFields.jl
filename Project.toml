name = "VacuumFields"
uuid = "9d9223b5-c5da-4bf4-abee-2a8bb6775a49"
authors = ["Brendan Lyons <lyonsbc@fusion.gat.com> and contributors"]
version = "2.5.0"

[deps]
FastGaussQuadrature = "442a2c76-b920-505d-bb47-c5924d526838"
FusionMaterials = "4c86da02-02c8-4634-8460-96566129f8e0"
IMAS = "13ead8c1-b7d1-41bb-a6d0-5b8b65ed587a"
Interpolations = "a98d9a8b-a2ab-59e6-89dd-64a1c18fca59"
LinearAlgebra = "37e2e46d-f89d-539d-b4ee-838fcccc9c8e"
MXHEquilibrium = "8efa4e5a-7b9a-4eec-876e-01d13d5b5d75"
MillerExtendedHarmonic = "c82744c2-dc08-461a-8c37-87ab04d0f9b8"
PlotUtils = "995b91a9-d308-5afd-9ec6-746e21dbc043"
RecipesBase = "3cdcf5f2-1ef4-517c-9805-6587b60abb01"
StaticArrays = "90137ffa-7385-5640-81b9-e52037218182"
TEQUILA = "a60c9cbd-e72f-4185-96b6-b8fc312c4d37"

[compat]
FastGaussQuadrature = "1"
FusionMaterials = "1"
IMAS = "1"
<<<<<<< HEAD
Interpolations = "0.15"
=======
Interpolations = "0.14.7, 0.15"
>>>>>>> 09b89368
MXHEquilibrium = "1"
MillerExtendedHarmonic = "1"
PlotUtils = "1"
RecipesBase = "1"
StaticArrays = "1"
TEQUILA = "1"<|MERGE_RESOLUTION|>--- conflicted
+++ resolved
@@ -20,11 +20,7 @@
 FastGaussQuadrature = "1"
 FusionMaterials = "1"
 IMAS = "1"
-<<<<<<< HEAD
 Interpolations = "0.15"
-=======
-Interpolations = "0.14.7, 0.15"
->>>>>>> 09b89368
 MXHEquilibrium = "1"
 MillerExtendedHarmonic = "1"
 PlotUtils = "1"
