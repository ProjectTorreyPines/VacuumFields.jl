--- conflicted
+++ resolved
@@ -16,11 +16,9 @@
 const default_order = 10
 
 include("coils.jl")
-<<<<<<< HEAD
+
 include("integration.jl")
-=======
 
->>>>>>> f38a5379
 include("image.jl")
 
 include("flux.jl")
