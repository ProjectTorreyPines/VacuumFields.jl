"""
    AbstractControlPoint{T<:Real}

Abstract control point - for coil current least-squres fitting
"""
abstract type AbstractControlPoint{T<:Real} end

mutable struct FluxControlPoint{T<:Real} <: AbstractControlPoint{T}
    R::T
    Z::T
    target::T
    weight::T
end

"""
    FluxControlPoint(R::Real, Z::Real, target::Real, weight::Real=1.0)

Return a control point for a `target` flux value at point `(R, Z)`, with an optional `weight`
"""
FluxControlPoint(R::Real, Z::Real, target::Real, weight::Real=1.0) = FluxControlPoint(promote(R, Z, target, weight)...)

mutable struct SaddleControlPoint{T<:Real} <: AbstractControlPoint{T}
    R::T
    Z::T
    weight::T
end

"""
    SaddleControlPoint(R::Real, Z::Real,weight::Real=1.0)

Return a control point for a saddle (i.e., dψ/dR = dψ/dZ = 0.0) at point `(R, Z)`, with an optional `weight`
"""
SaddleControlPoint(R::Real, Z::Real, weight::Real=1.0) = SaddleControlPoint(promote(R, Z, weight)...)

mutable struct IsoControlPoint{T<:Real} <: AbstractControlPoint{T}
    R1::T
    Z1::T
    R2::T
    Z2::T
    offset::T
    weight::T
end

"""
    IsoControlPoint(R::Real, Z::Real, offset::Real=0.0, weight::Real=1.0)

Return a control point for correlated flux between points `(R1, Z1)` and `(R2, Z2)`, with an optional `offset` between them and `weight`
"""
IsoControlPoint(R1::Real, Z1::Real, R2::Real, Z2::Real, offset::Real=0.0, weight::Real=1.0) = IsoControlPoint(promote(R1, Z1, R2, Z2, offset, weight)...)

mutable struct FieldControlPoint{T<:Real} <: AbstractControlPoint{T}
    R::T
    Z::T
    θ::T
    target::T
    weight::T
end

"""
    FieldControlPoint(R::Real, Z::Real, θ::Real, target::Real, weight::Real=1.0)

Return a control point for a `target` B field value at point `(R, Z)`, in the θ poloidal direction, with an optional `weight`
"""
FieldControlPoint(R::Real, Z::Real, θ::Real, target::Real, weight::Real=1.0) = FieldControlPoint(promote(R, Z, θ, target, weight)...)


@recipe function plot_SaddleControlPoint(cp::SaddleControlPoint)
    @series begin
        marker := :star
        seriestype := :scatter
        aspect_ratio := :equal
        label --> ""
        markersize := cp.weight * 10
        [cp.R], [cp.Z]
    end
end

@recipe function plot_FluxControlPoint(cp::FluxControlPoint)
    @series begin
        marker := :circle
        seriestype := :scatter
        aspect_ratio := :equal
        label --> ""
        markersize := cp.weight * 10
        [cp.R], [cp.Z]
    end
end

@recipe function plot_IsoControlPoint(cp::IsoControlPoint)
    @series begin
        marker := :diamond
        linewidth := 0.1
        aspect_ratio := :equal
        label --> ""
        markersize := cp.weight * 10
        [cp.R1, cp.R2], [cp.Z1, cp.Z2]
    end
end

@recipe function plot_FieldControlPoint(cp::FluxControlPoint)
    @series begin
        arrow := true
        linewidth := 0.1
        aspect_ratio := :equal
        label --> ""
        markersize := cp.weight * 10
        segmentlength = 0.1
        dz, dr = segmentlength ./ 2 .* sincosd.(θ)
        [cp.R .+ dr, cp.R .- dr], [cp.Z .+ dz, cp.Z .- dz]
    end
end

@recipe function plot_control_points(cps::AbstractVector{<:AbstractControlPoint})
    for (k, cp) in enumerate(cps)
        @series begin
            primary --> k == 1
            cp
        end
    end
end

function reg_solve(A, b, λ)
    return (A' * A + λ * I) \ A' * b
end

"""
    FluxControlPoints(Rs::AbstractVector{<:Real}, Zs::AbstractVector{<:Real}, ψtarget::Real)

Return a Vector of FluxControlPoint at each `Rs` and `Zs` point, each with the same `ψtarget` flux
"""
function FluxControlPoints(Rs::AbstractVector{<:Real}, Zs::AbstractVector{<:Real}, ψtarget::Real)
    return [FluxControlPoint(Rs[k], Zs[k], ψtarget) for k in eachindex(Rs)]
end

"""
    FluxControlPoints(Rs::AbstractVector{<:Real}, Zs::AbstractVector{<:Real}, ψtargets::AbstractVector{<:Real})

Return a Vector of FluxControlPoint at each `Rs` and `Zs` point with `ψtargets` flux
"""
function FluxControlPoints(Rs::AbstractVector{<:Real}, Zs::AbstractVector{<:Real}, ψtargets::AbstractVector{<:Real})
    return [FluxControlPoint(Rs[k], Zs[k], ψtargets[k]) for k in eachindex(Rs)]
end

"""
    SaddleControlPoints(Rs::AbstractVector{<:Real}, Zs::AbstractVector{<:Real})

Return a Vector of SaddleControlPoint at each `Rs` and `Zs` point
"""
function SaddleControlPoints(Rs::AbstractVector{<:Real}, Zs::AbstractVector{<:Real})
    return [SaddleControlPoint(Rs[k], Zs[k]) for k in eachindex(Rs)]
end

"""
    IsoControlPoints(Rs::AbstractVector{<:Real}, Zs::AbstractVector{<:Real})

Return a Vector of IsoControlPoints between each pair of `Rs` and `Zs` points
"""
function IsoControlPoints(Rs::AbstractVector{T}, Zs::AbstractVector{T}) where {T<:Real}
    @assert length(Zs) == length(Rs)
    is_closed = sqrt((Rs[1] - Rs[end])^2 + (Zs[1] - Zs[end])^2) < 1E-6
    if is_closed
        Rs = @view Rs[1:end-1]
        Zs = @view Zs[1:end-1]
    end
    N = length(Rs)
    i_max = argmax(Rs)
    i_min = argmin(Rs)
    iso_cps = IsoControlPoint{T}[]
    weight = 1.0 / (N - 1)
    # connect i_min to i_max
    push!(iso_cps, IsoControlPoint{T}(Rs[i_min], Zs[i_min], Rs[i_max], Zs[i_max], 0.0, weight))
    # then interlace the rest
    for k in (i_max+1):(i_max+N-1) # exclude i_max explicitly
        ck = IMAS.index_circular(N, k)
        (ck == i_min) && continue # skip i_min... we did it first
        if mod(k, 2) == mod(i_max, 2)
            push!(iso_cps, IsoControlPoint{T}(Rs[ck], Zs[ck], Rs[i_min], Zs[i_min], 0.0, weight))
        else
            push!(iso_cps, IsoControlPoint{T}(Rs[ck], Zs[ck], Rs[i_max], Zs[i_max], 0.0, weight))
        end
    end
    return iso_cps
end

"""
    IsoRefControlPoints(Rs::AbstractVector{<:Real}, Zs::AbstractVector{<:Real}, Bs::AbstractVector{<:Real}, weights::AbstractVector{Int}, i_ref::Integer=1)

Return a Vector of IsoControlPoints between each `Rs` and `Zs` point and the referenece point `i_ref` (excluding itself) with offset equal to their difference and optional weight.
"""
function IsoRefControlPoints(Rs::AbstractVector{T}, Zs::AbstractVector{T}, Bs::AbstractVector{T}, weights::AbstractVector{Int}, i_ref::Integer=1) where {T<:Real}
    @assert length(Zs) == length(Rs)
    @assert i_ref > 0
    @assert i_ref <= length(Rs)
    N = length(Rs)
    iso_cps = IsoControlPoint{T}[]
    for k in (i_ref+1):(i_ref+N-1) # exclude i_ref explicitly
        ck = IMAS.index_circular(N, k)
        push!(iso_cps, IsoControlPoint{T}(Rs[ck], Zs[ck], Rs[i_ref], Zs[i_ref], Bs[ck] - Bs[i_ref], weights[ck]))
    end
    return iso_cps
end

"""
    FieldControlPoints(Rs::AbstractVector{<:Real}, Zs::AbstractVector{<:Real}, θs::AbstractVector{<:Real}, ψtargets::AbstractVector{<:Real})

Return a Vector of FieldControlPoint at each `Rs`, `Zs`, and `θs` point with `Btargets` magnitude
"""
function FieldControlPoints(Rs::AbstractVector{<:Real}, Zs::AbstractVector{<:Real}, θs::AbstractVector{<:Real}, Btargets::AbstractVector{<:Real})
    return [FieldControlPoint(Rs[k], Zs[k], θs[k], Btargets[k]) for k in eachindex(Rs)]
end

"""
    boundary_control_points(EQfixed::MXHEquilibrium.AbstractEquilibrium, fraction_inside::Float64=0.999, ψbound::Real=0.0; Npts::Integer=99)

Return a Vector of FluxControlPoint, each with target `ψbound`, at `Npts` equally distributed `fraction_inside` percent inside the the boundary of `EQfixed`
"""
function boundary_control_points(EQfixed::MXHEquilibrium.AbstractEquilibrium, fraction_inside::Float64=0.999, ψbound::Real=0.0; Npts::Integer=99)
    ψ0, ψb = MXHEquilibrium.psi_limits(EQfixed)
    Sp = MXHEquilibrium.flux_surface(EQfixed, fraction_inside * (ψb - ψ0) + ψ0; n_interp=Npts)
    ψtarget = fraction_inside * (ψb - ψ0) + ψ0 - ψb + ψbound
    return [FluxControlPoint(Sp.r[k], Sp.z[k], ψtarget, 1.0 / Npts) for k in 1:length(Sp.r)-1]
end

"""
    boundary_iso_control_points(EQfixed::MXHEquilibrium.AbstractEquilibrium, fraction_inside::Float64=0.999; Npts::Integer=99)

Return a Vector of IsoControlPoints, at `Npts` equally distributed `fraction_inside` percent inside the the boundary of `EQfixed`
"""
function boundary_iso_control_points(EQfixed::MXHEquilibrium.AbstractEquilibrium, fraction_inside::Float64=0.999; Npts::Integer=99)
    ψ0, ψb = MXHEquilibrium.psi_limits(EQfixed)
    Sp = MXHEquilibrium.flux_surface(EQfixed, fraction_inside * (ψb - ψ0) + ψ0; n_interp=Npts)
    return VacuumFields.IsoControlPoints(Sp.r, Sp.z)
end

"""
    find_coil_currents!(
        coils::AbstractVector{<:AbstractCoil},
        EQ::MXHEquilibrium.AbstractEquilibrium;
        flux_cps::Vector{<:FluxControlPoint}=FluxControlPoint{Float64}[],
        saddle_cps::Vector{<:SaddleControlPoint}=SaddleControlPoint{Float64}[],
        iso_cps::Vector{<:IsoControlPoint}=IsoControlPoint{Float64}[],
        field_cps::Vector{<:FieldControlPoint}=FieldControlPoint{Float64}[],
        ψbound::Real=0.0,
        fixed_coils::AbstractVector{<:AbstractCoil}=PointCoil{Float64,Float64}[],
        λ_regularize::Float64=0.0,
        Sb::MXHEquilibrium.Boundary=plasma_boundary_psi_w_fallback(EQ)[1],
        cocos=MXHEquilibrium.cocos(EQ),
        A::AbstractMatrix{<:Real}=define_A(coils; flux_cps, saddle_cps, iso_cps, cocos),
        b_offset::AbstractVector{<:Real}=Float64[])

Find the currents for `coils` that best match (least-squares) the control points provided by `flux_cps`, `saddle_cps`, `iso_cps`, and `field_cps`

Assumes flux from  plasma current given by equilibrium `EQ` with a `ψbound` flux at the boundary `Sb`

Optionally assumes flux from additional `fixed_coils`, whose currents will not change

`λ_regularize` provides regularization in the least-squares fitting
"""
function find_coil_currents!(
    coils::AbstractVector{<:AbstractCoil},
    EQ::MXHEquilibrium.AbstractEquilibrium;
    flux_cps::Vector{<:FluxControlPoint}=FluxControlPoint{Float64}[],
    saddle_cps::Vector{<:SaddleControlPoint}=SaddleControlPoint{Float64}[],
    iso_cps::Vector{<:IsoControlPoint}=IsoControlPoint{Float64}[],
    field_cps::Vector{<:FieldControlPoint}=FieldControlPoint{Float64}[],
    ψbound::Real=0.0,
    fixed_coils::AbstractVector{<:AbstractCoil}=PointCoil{Float64,Float64}[],
    λ_regularize::Float64=0.0,
    Sb::MXHEquilibrium.Boundary=plasma_boundary_psi_w_fallback(EQ)[1],
    cocos=MXHEquilibrium.cocos(EQ),
    A::AbstractMatrix{<:Real}=define_A(coils; flux_cps, saddle_cps, iso_cps, cocos),
    b_offset::AbstractVector{<:Real}=Float64[])

    return find_coil_currents!(coils, EQ, Image(EQ); flux_cps, saddle_cps, iso_cps, field_cps, ψbound, fixed_coils, λ_regularize, Sb, A, b_offset)
end

"""
    find_coil_currents!(
        coils::AbstractVector{<:AbstractCoil},
        EQ::MXHEquilibrium.AbstractEquilibrium,
        image::Image;
        flux_cps::Vector{<:FluxControlPoint}=FluxControlPoint{Float64}[],
        saddle_cps::Vector{<:SaddleControlPoint}=SaddleControlPoint{Float64}[],
        iso_cps::Vector{<:IsoControlPoint}=IsoControlPoint{Float64}[],
        field_cps::Vector{<:FieldControlPoint}=FieldControlPoint{Float64}[],
        ψbound::Real=0.0,
        fixed_coils::AbstractVector{<:AbstractCoil}=PointCoil{Float64,Float64}[],
        λ_regularize::Float64=0.0,
        Sb::MXHEquilibrium.Boundary=plasma_boundary_psi_w_fallback(EQ)[1],
        cocos=MXHEquilibrium.cocos(EQ),
        A::AbstractMatrix{<:Real}=define_A(coils; flux_cps, saddle_cps, iso_cps, cocos),
        b_offset::AbstractVector{<:Real}=Float64[])

Find the currents for `coils` that best match (least-squares) the control points provided by `flux_cps`, `saddle_cps`, `iso_cps`, and `field_cps`

Assumes flux from  plasma current given by equilibrium `EQ` with image currents `image` and a `ψbound` flux at the boundary `Sb`

Optionally assumes flux from additional `fixed_coils`, whose currents will not change

`λ_regularize` provides regularization in the least-squares fitting
"""
function find_coil_currents!(
    coils::AbstractVector{<:AbstractCoil},
    EQ::MXHEquilibrium.AbstractEquilibrium,
    image::Image;
    flux_cps::Vector{<:FluxControlPoint}=FluxControlPoint{Float64}[],
    saddle_cps::Vector{<:SaddleControlPoint}=SaddleControlPoint{Float64}[],
    iso_cps::Vector{<:IsoControlPoint}=IsoControlPoint{Float64}[],
    field_cps::Vector{<:FieldControlPoint}=FieldControlPoint{Float64}[],
    ψbound::Real=0.0,
    fixed_coils::AbstractVector{<:AbstractCoil}=PointCoil{Float64,Float64}[],
    λ_regularize::Float64=0.0,
    Sb::MXHEquilibrium.Boundary=plasma_boundary_psi_w_fallback(EQ)[1],
    cocos=MXHEquilibrium.cocos(EQ),
    A::AbstractMatrix{<:Real}=define_A(coils; flux_cps, saddle_cps, iso_cps, cocos),
    b_offset::AbstractVector{<:Real}=Float64[])

    b = init_b(EQ, image; flux_cps, saddle_cps, iso_cps, field_cps, ψbound, Sb)
    if isempty(b_offset)
        offset_b!(b; flux_cps, saddle_cps, iso_cps, field_cps, fixed_coils, cocos)
    else
        @assert length(b_offset) == length(b)
        b .+= b_offset
    end
<<<<<<< HEAD
    weight_b!(b; flux_cps, saddle_cps, iso_cps, field_cps)
    return _find_coil_currents!(coils, A, b; λ_regularize)
=======
    weight_b!(b; flux_cps, saddle_cps, iso_cps)
    return find_coil_currents!(coils, A, b; λ_regularize)
>>>>>>> eae2b3e8
end

"""
    find_coil_currents!(
        coils::AbstractVector{<:AbstractCoil},
        ψpl::Interpolations.AbstractInterpolation,
        flux_cps::Vector{<:FluxControlPoint}=FluxControlPoint{Float64}[],
        saddle_cps::Vector{<:SaddleControlPoint}=SaddleControlPoint{Float64}[],
        iso_cps::Vector{<:IsoControlPoint}=IsoControlPoint{Float64}[],
        field_cps::Vector{<:FieldControlPoint}=FieldControlPoint{Float64}[],
        ψbound::Real=0.0,
        fixed_coils::AbstractVector{<:AbstractCoil}=PointCoil{Float64,Float64}[],
        λ_regularize::Float64=0.0,
        cocos=MXHEquilibrium.cocos(11),
        A::AbstractMatrix{<:Real}=define_A(coils; flux_cps, saddle_cps, iso_cps, cocos),
        b_offset::AbstractVector{<:Real}=Float64[])

Find the currents for `coils` that best match (least-squares) the control points provided by `flux_cps`, `saddle_cps`, `iso_cps`, and `field_cps`

Assumes flux from plasma current given by the ψpl interpolation and a `ψbound` flux at the boundary `Sb`

Optionally assumes flux from additional `fixed_coils`, whose currents will not change

`λ_regularize` provides regularization in the least-squares fitting
"""
function find_coil_currents!(
    coils::AbstractVector{<:AbstractCoil},
    ψpl::Interpolations.AbstractInterpolation,
    flux_cps::Vector{<:FluxControlPoint}=FluxControlPoint{Float64}[],
    saddle_cps::Vector{<:SaddleControlPoint}=SaddleControlPoint{Float64}[],
    iso_cps::Vector{<:IsoControlPoint}=IsoControlPoint{Float64}[],
    field_cps::Vector{<:FieldControlPoint}=FieldControlPoint{Float64}[],
    fixed_coils::AbstractVector{<:AbstractCoil}=PointCoil{Float64,Float64}[],
    λ_regularize::Float64=0.0,
    cocos=MXHEquilibrium.cocos(11),
    A::AbstractMatrix{<:Real}=define_A(coils; flux_cps, saddle_cps, iso_cps, cocos),
    b_offset::AbstractVector{<:Real}=Float64[])

    dψpl_dR = (r, z) -> Interpolations.gradient(ψpl, r, z)[1]
    dψpl_dZ = (r, z) -> Interpolations.gradient(ψpl, r, z)[2]
    return find_coil_currents!(coils, ψpl, dψpl_dR, dψpl_dZ;
                               flux_cps, saddle_cps, iso_cps, field_cps,
                               fixed_coils, λ_regularize, cocos, A, b_offset)

end

"""
    find_coil_currents!(
        coils::AbstractVector{<:AbstractCoil},
        ψpl::Union{Function,Interpolations.AbstractInterpolation},
        dψpl_dR::Union{Function,Interpolations.AbstractInterpolation},
        dψpl_dZ::Union{Function,Interpolations.AbstractInterpolation};
        flux_cps::Vector{<:FluxControlPoint}=FluxControlPoint{Float64}[],
        saddle_cps::Vector{<:SaddleControlPoint}=SaddleControlPoint{Float64}[],
        iso_cps::Vector{<:IsoControlPoint}=IsoControlPoint{Float64}[],
        field_cps::Vector{<:FieldControlPoint}=FieldControlPoint{Float64}[],
        fixed_coils::AbstractVector{<:AbstractCoil}=PointCoil{Float64,Float64}[],
        λ_regularize::Float64=0.0,
        cocos=MXHEquilibrium.cocos(11),
        A::AbstractMatrix{<:Real}=define_A(coils; flux_cps, saddle_cps, iso_cps, cocos),
        b_offset::AbstractVector{<:Real}=Float64[])

Find the currents for `coils` that best match (least-squares) the control points provided by `flux_cps`, `saddle_cps`, `iso_cps`, and `field_cps`

Assumes flux and R/Z gradients from plasma current given by the ψpl, dψpl_dR, and dψpl_dZ interpolations and a `ψbound` flux at the boundary `Sb`

Optionally assumes flux from additional `fixed_coils`, whose currents will not change

`λ_regularize` provides regularization in the least-squares fitting
"""
function find_coil_currents!(
    coils::AbstractVector{<:AbstractCoil},
    ψpl::Union{Function,Interpolations.AbstractInterpolation},
    dψpl_dR::Union{Function,Interpolations.AbstractInterpolation},
    dψpl_dZ::Union{Function,Interpolations.AbstractInterpolation};
    flux_cps::Vector{<:FluxControlPoint}=FluxControlPoint{Float64}[],
    saddle_cps::Vector{<:SaddleControlPoint}=SaddleControlPoint{Float64}[],
    iso_cps::Vector{<:IsoControlPoint}=IsoControlPoint{Float64}[],
    field_cps::Vector{<:FieldControlPoint}=FieldControlPoint{Float64}[],
    fixed_coils::AbstractVector{<:AbstractCoil}=PointCoil{Float64,Float64}[],
    λ_regularize::Float64=0.0,
    cocos=MXHEquilibrium.cocos(11),
    A::AbstractMatrix{<:Real}=define_A(coils; flux_cps, saddle_cps, iso_cps, cocos),
    b_offset::AbstractVector{<:Real}=Float64[])

    b = init_b(ψpl, dψpl_dR, dψpl_dZ; flux_cps, saddle_cps, iso_cps, field_cps)
    if isempty(b_offset)
        offset_b!(b; flux_cps, saddle_cps, iso_cps, field_cps, fixed_coils, cocos)
    else
        @assert length(b_offset) == length(b)
        b .+= b_offset
    end
<<<<<<< HEAD
    weight_b!(b; flux_cps, saddle_cps, iso_cps, field_cps)
    _find_coil_currents!(coils, A, b; λ_regularize)
=======
    weight_b!(b; flux_cps, saddle_cps, iso_cps)
    find_coil_currents!(coils, A, b; λ_regularize)
>>>>>>> eae2b3e8
end

"""
    find_coil_currents!(
        coils::AbstractVector{<:AbstractCoil},
        EQ::Nothing;
        flux_cps::Vector{<:FluxControlPoint}=FluxControlPoint{Float64}[],
        saddle_cps::Vector{<:SaddleControlPoint}=SaddleControlPoint{Float64}[],
        iso_cps::Vector{<:IsoControlPoint}=IsoControlPoint{Float64}[],
        field_cps::Vector{<:FieldControlPoint}=FieldControlPoint{Float64}[],
        ψbound::Real=0.0,
        fixed_coils::AbstractVector{<:AbstractCoil}=PointCoil{Float64,Float64}[],
        λ_regularize::Float64=0.0,
        cocos=MXHEquilibrium.cocos(11),
        Sb=nothing,
        A::AbstractMatrix{<:Real}=define_A(coils; flux_cps, saddle_cps, iso_cps, field_cps, cocos),
        b_offset::AbstractVector{<:Real}=Float64[])

Find the currents for `coils` that best match (least-squares) the control points provided by `flux_cps`, `saddle_cps`, `iso_cps`, and `field_cps`

Vacuume case: assumes no equilibrium plasma current

Optionally assumes flux from additional `fixed_coils`, whose currents will not change

`λ_regularize` provides regularization in the least-squares fitting
"""
function find_coil_currents!(
    coils::AbstractVector{<:AbstractCoil},
    EQ::Nothing;  # VACUUM case
    flux_cps::Vector{<:FluxControlPoint}=FluxControlPoint{Float64}[],
    saddle_cps::Vector{<:SaddleControlPoint}=SaddleControlPoint{Float64}[],
    iso_cps::Vector{<:IsoControlPoint}=IsoControlPoint{Float64}[],
    field_cps::Vector{<:FieldControlPoint}=FieldControlPoint{Float64}[],
    ψbound::Real=0.0,
    fixed_coils::AbstractVector{<:AbstractCoil}=PointCoil{Float64,Float64}[],
    λ_regularize::Float64=0.0,
    cocos=MXHEquilibrium.cocos(11),
    Sb=nothing,
    A::AbstractMatrix{<:Real}=define_A(coils; flux_cps, saddle_cps, iso_cps, field_cps, cocos),
    b_offset::AbstractVector{<:Real}=Float64[])

    return find_coil_currents!(coils; flux_cps, saddle_cps, iso_cps, field_cps, fixed_coils, λ_regularize, cocos, A, b_offset)
end

"""
    find_coil_currents!(
        coils::AbstractVector{<:AbstractCoil},
        EQ::Nothing, # VACUUM case
        image::Nothing;
        flux_cps::Vector{<:FluxControlPoint}=FluxControlPoint{Float64}[],
        saddle_cps::Vector{<:SaddleControlPoint}=SaddleControlPoint{Float64}[],
        iso_cps::Vector{<:IsoControlPoint}=IsoControlPoint{Float64}[],
        field_cps::Vector{<:FieldControlPoint}=FieldControlPoint{Float64}[],
        ψbound::Real=0.0,
        fixed_coils::AbstractVector{<:AbstractCoil}=PointCoil{Float64,Float64}[],
        λ_regularize::Float64=0.0,
        cocos=MXHEquilibrium.cocos(11),
        Sb=nothing,
        A::AbstractMatrix{<:Real}=define_A(coils; flux_cps, saddle_cps, iso_cps, field_cps, cocos),
        b_offset::AbstractVector{<:Real}=Float64[])

Find the currents for `coils` that best match (least-squares) the control points provided by `flux_cps`, `saddle_cps`, `iso_cps`, and `field_cps`

Vacuume case: assumes no equilibrium plasma current

Optionally assumes flux from additional `fixed_coils`, whose currents will not change

`λ_regularize` provides regularization in the least-squares fitting
"""
function find_coil_currents!(
    coils::AbstractVector{<:AbstractCoil},
    EQ::Nothing, # VACUUM case
    image::Nothing;
    flux_cps::Vector{<:FluxControlPoint}=FluxControlPoint{Float64}[],
    saddle_cps::Vector{<:SaddleControlPoint}=SaddleControlPoint{Float64}[],
    iso_cps::Vector{<:IsoControlPoint}=IsoControlPoint{Float64}[],
    field_cps::Vector{<:FieldControlPoint}=FieldControlPoint{Float64}[],
    ψbound::Real=0.0,
    fixed_coils::AbstractVector{<:AbstractCoil}=PointCoil{Float64,Float64}[],
    λ_regularize::Float64=0.0,
    cocos=MXHEquilibrium.cocos(11),
    Sb=nothing,
    A::AbstractMatrix{<:Real}=define_A(coils; flux_cps, saddle_cps, iso_cps, field_cps, cocos),
    b_offset::AbstractVector{<:Real}=Float64[])

    return find_coil_currents!(coils; flux_cps, saddle_cps, iso_cps, field_cps, fixed_coils, λ_regularize, cocos, A, b_offset)
end

"""
    find_coil_currents!(
        coils::AbstractVector{<:AbstractCoil};
        flux_cps::Vector{<:FluxControlPoint}=FluxControlPoint{Float64}[],
        saddle_cps::Vector{<:SaddleControlPoint}=SaddleControlPoint{Float64}[],
        iso_cps::Vector{<:IsoControlPoint}=IsoControlPoint{Float64}[],
        field_cps::Vector{<:FieldControlPoint}=FieldControlPoint{Float64}[],
        fixed_coils::AbstractVector{<:AbstractCoil}=PointCoil{Float64,Float64}[],
        λ_regularize::Float64=0.0,
        cocos=MXHEquilibrium.cocos(11),
        A::AbstractMatrix{<:Real}=define_A(coils; flux_cps, saddle_cps, iso_cps, cocos),
        b_offset::AbstractVector{<:Real}=Float64[])

Find the currents for `coils` that best match (least-squares) the control points provided by `flux_cps`, `saddle_cps`, `iso_cps`, and `field_cps`

Vacuume case: assumes no equilibrium plasma current

Optionally assumes flux from additional `fixed_coils`, whose currents will not change

`λ_regularize` provides regularization in the least-squares fitting
"""
function find_coil_currents!(
    coils::AbstractVector{<:AbstractCoil};
    flux_cps::Vector{<:FluxControlPoint}=FluxControlPoint{Float64}[],
    saddle_cps::Vector{<:SaddleControlPoint}=SaddleControlPoint{Float64}[],
    iso_cps::Vector{<:IsoControlPoint}=IsoControlPoint{Float64}[],
    field_cps::Vector{<:FieldControlPoint}=FieldControlPoint{Float64}[],
    fixed_coils::AbstractVector{<:AbstractCoil}=PointCoil{Float64,Float64}[],
    λ_regularize::Float64=0.0,
    cocos=MXHEquilibrium.cocos(11),
    A::AbstractMatrix{<:Real}=define_A(coils; flux_cps, saddle_cps, iso_cps, field_cps, cocos),
    b_offset::AbstractVector{<:Real}=Float64[])

    N = length(flux_cps) + 2 * length(saddle_cps) + length(iso_cps)
    b = zeros(N)
    if isempty(b_offset)
        # initialize b with zero flux
        offset_b!(b; flux_cps, saddle_cps, iso_cps, field_cps, fixed_coils, cocos)
    else
        @assert length(b_offset) == length(b)
        b .+= b_offset
    end
<<<<<<< HEAD
    weight_b!(b; flux_cps, saddle_cps, iso_cps, field_cps)
    return _find_coil_currents!(coils, A, b; λ_regularize)
=======
    weight_b!(b; flux_cps, saddle_cps, iso_cps)
    return find_coil_currents!(coils, A, b; λ_regularize)
>>>>>>> eae2b3e8
end

"""
    optimal_λ_regularize(coils::AbstractVector{<:AbstractCoil},
                         A::AbstractMatrix{<:Real},
                         b::AbstractVector{<:Real};
                         min_exp::Integer=-20, max_exp::Integer=-10)

Find the optimizal `λ_regularize` to be used within `find_coil_currents!` that minimizes the cost
"""
function optimal_λ_regularize(coils::AbstractVector{<:AbstractCoil},
                              args...;
                              min_exp::Integer=-30,
                              max_exp::Integer=-10,
                              kwargs...)

    λ_range_exp = min_exp:0.5:max_exp
    cost_λ = λ -> find_coil_currents!(coils, args...; λ_regularize=10^λ, kwargs...)[2] ^ 2
    costs = [log10(cost_λ(λ)) for λ in λ_range_exp]
    costs = (costs .- minimum(costs)) ./ (maximum(costs) - minimum(costs))
    costs = costs .+ range(1.0, 0.0, length(λ_range_exp)) .^ 4
    opti_λ = λ_range_exp[argmin(costs)]
    return 10^opti_λ
end

function find_coil_currents!(coils::AbstractVector{<:AbstractCoil},
                             A::AbstractMatrix{<:Real},
                             b::AbstractVector{<:Real};
                             λ_regularize::Float64=0.0)

    @assert size(A) == (length(b), length(coils))
    if λ_regularize < 0
        λ_regularize = optimal_λ_regularize(coils, A, b)
    end
    # Least-squares solve for coil currents
    if λ_regularize > 0
        # Least-squares with regularization
        # https://www.youtube.com/watch?v=9BckeGN0sF0
        Ic0 = reg_solve(A, b, λ_regularize / length(coils)^2)
    else
        Ic0 = A \ b
    end
    #Ic0 here is "total current" in each coil
    cost = norm(A * Ic0 .- b) / norm(b)

    # update values of coils current
    for (k, coil) in enumerate(coils)
        Ic0[k] /= turns(coil) # convert to current per turn
        set_current_per_turn!(coil, Ic0[k])
    end

    return Ic0, cost
end

function init_b(
    EQ::MXHEquilibrium.AbstractEquilibrium,
    image::Image;
    flux_cps::Vector{<:FluxControlPoint}=FluxControlPoint{Float64}[],
    saddle_cps::Vector{<:SaddleControlPoint}=SaddleControlPoint{Float64}[],
    iso_cps::Vector{<:IsoControlPoint}=IsoControlPoint{Float64}[],
    field_cps::Vector{<:FieldControlPoint}=FieldControlPoint{Float64}[],
    ψbound::Real=0.0,
    Sb::MXHEquilibrium.Boundary=plasma_boundary_psi_w_fallback(EQ)[1])

    _, ψb = MXHEquilibrium.psi_limits(EQ)

    ψpl = (r, z) -> (MXHEquilibrium.in_boundary(Sb, (r, z)) ? EQ(r, z) : ψb) + ψbound - ψb - ψ(image, r, z)
    dψpl_dR = (r, z) -> -dψ_dR(image, r, z)
    dψpl_dZ = (r, z) -> -dψ_dZ(image, r, z)

    return init_b(ψpl, dψpl_dR, dψpl_dZ; flux_cps, saddle_cps, iso_cps, field_cps)

end

function init_b(
    ψpl::Union{Function,Interpolations.AbstractInterpolation},
    dψpl_dR::Union{Function,Interpolations.AbstractInterpolation},
    dψpl_dZ::Union{Function,Interpolations.AbstractInterpolation};
    flux_cps::Vector{<:FluxControlPoint}=FluxControlPoint{Float64}[],
    saddle_cps::Vector{<:SaddleControlPoint}=SaddleControlPoint{Float64}[],
    iso_cps::Vector{<:IsoControlPoint}=IsoControlPoint{Float64}[],
    field_cps::Vector{<:FieldControlPoint}=FieldControlPoint{Float64}[],
    cocos=MXHEquilibrium.cocos(11))

    Nflux = length(flux_cps)
    Nsaddle = length(saddle_cps)
    Niso = length(iso_cps)
    Nfield = length(field_cps)
    N = Nflux + 2 * Nsaddle + Niso + Nfield

    Bp_fac = cocos.sigma_Bp * (2π)^cocos.exp_Bp
    T = eltype(iso_cps).parameters[1]
    b = zeros(T, N)

    for i in eachindex(flux_cps)
        cp = flux_cps[i]
        r = cp.R
        z = cp.Z

        # subtract plasma current contribution
        b[i] -= ψpl(r, z)
    end

    for i in eachindex(saddle_cps)
        cp = saddle_cps[i]
        r = cp.R
        z = cp.Z

        ir = Nflux + 2i - 1
        iz = Nflux + 2i

        # subtract plasma contribution
        b[ir] -= dψpl_dR(r, z)
        b[iz] -= dψpl_dZ(r, z)
    end

    r1_old, z1_old, r2_old, z2_old = -one(T), zero(T), -one(T), zero(T)
    ψ1_old, ψ2_old = zero(T), zero(T)
    for i in eachindex(iso_cps)
        cp = iso_cps[i]
        r1, z1 = cp.R1, cp.Z1
        r2, z2 = cp.R2, cp.Z2

        # check if (r1, z1) was used in last iteration
        if (r1 == r2_old) && (z1 == z2_old)
            ψ1 = ψ2_old
        elseif (r1 == r1_old) && (z1 == z1_old)
            ψ1 = ψ1_old
        else
            ψ1 = ψpl(r1, z1)
        end

        # check if (r2, z2) was used in last iteration
        if (r2 == r1_old) && (z2 == z1_old)
            ψ2 = ψ1_old
        elseif (r2 == r2_old) && (z2 == z2_old)
            ψ2 = ψ2_old
        else
            ψ2 = ψpl(r2, z2)
        end

        k = Nflux + 2Nsaddle + i
        b[k] -= ψ1 - ψ2

        # store for next iteration
        r1_old, z1_old, r2_old, z2_old = r1, z1, r2, z2
        ψ1_old, ψ2_old = ψ1, ψ2
    end

    for i in eachindex(field_cps)
        cp = field_cps[i]
        r = cp.R
        z = cp.Z
        s, c = sincosd.(cp.θ)

        k = Nflux + 2Nsaddle + Niso + i

        # subtract plasma contribution
        b[k] -= (dψpl_dZ(r, z) .* c  .- dψpl_dR(r, z) .* s) ./ Bp_fac ./ r
    end

    return b
end

function offset_b!(b::AbstractVector{T};
    flux_cps::Vector{<:FluxControlPoint}=FluxControlPoint{Float64}[],
    saddle_cps::Vector{<:SaddleControlPoint}=SaddleControlPoint{Float64}[],
    iso_cps::Vector{<:IsoControlPoint}=IsoControlPoint{Float64}[],
    field_cps::Vector{<:FieldControlPoint}=FieldControlPoint{Float64}[],
    fixed_coils::AbstractVector{<:AbstractCoil}=PointCoil{Float64,Float64}[],
    cocos=MXHEquilibrium.cocos(11)) where {T<:Real}

    Nflux = length(flux_cps)
    Nsaddle = length(saddle_cps)
    Niso = length(iso_cps)

    Bp_fac = cocos.sigma_Bp * (2π)^cocos.exp_Bp

    for i in eachindex(flux_cps)
        cp = flux_cps[i]
        r = cp.R
        z = cp.Z

        # target
        b[i] += cp.target

        # remove fixed coil contribution
        if !isempty(fixed_coils)
            b[i] -= sum(ψ(fixed_coil, r, z; Bp_fac) for fixed_coil in fixed_coils)
        end
    end

    for i in eachindex(saddle_cps)
        cp = saddle_cps[i]
        r = cp.R
        z = cp.Z

        ir = Nflux + 2i - 1
        iz = Nflux + 2i

        # remove fixed coil contribution
        if !isempty(fixed_coils)
            b[ir] -= sum(dψ_dR(fixed_coil, r, z; Bp_fac) for fixed_coil in fixed_coils)
            b[iz] -= sum(dψ_dZ(fixed_coil, r, z; Bp_fac) for fixed_coil in fixed_coils)
        end
    end

    if !isempty(iso_cps)
        S = promote_type(T, eltype(iso_cps).parameters[1])
        r1_old, z1_old, r2_old, z2_old = -one(S), zero(S), -one(S), zero(S)
        ψf1_old, ψf2_old = zero(S), zero(S)
        for i in eachindex(iso_cps)
            cp = iso_cps[i]
            r1, z1 = cp.R1, cp.Z1
            r2, z2 = cp.R2, cp.Z2

            k = Nflux + 2Nsaddle + i

            # offset target
            b[k] += cp.offset

            # remove fixed coil contribution
            if !isempty(fixed_coils)
                if (r1 == r2_old) && (z1 == z2_old)
                    ψf1 = ψf2_old
                elseif (r1 == r1_old) && (z1 == z1_old)
                    ψf1 = ψf1_old
                else
                    ψf1 = sum(ψ(fixed_coil, r1, z1; Bp_fac) for fixed_coil in fixed_coils)
                end

                if (r2 == r1_old) && (z2 == z1_old)
                    ψf2 = ψf1_old
                elseif (r2 == r2_old) && (z2 == z2_old)
                    ψf2 = ψf2_old
                else
                    ψf2 = sum(ψ(fixed_coil, r2, z2; Bp_fac) for fixed_coil in fixed_coils)
                end

                b[k] -= ψf1 - ψf2

                ψf1_old, ψf2_old = ψf1, ψf2
            end
        end
    end

    if !isempty(field_cps)
        for i in eachindex(field_cps)
            cp = field_cps[i]
            r = cp.R
            z = cp.Z
            s, c = sincosd.(cp.θ)

            k = Nflux + 2Nsaddle + Niso + i

            # target
            b[k] += cp.target

            # remove fixed coil contribution
            if !isempty(fixed_coils)
                b[k] -= sum((dψ_dZ(fixed_coil, r, z; Bp_fac) .* c - dψ_dR(fixed_coil, r, z; Bp_fac) .* s) ./ Bp_fac ./ r for fixed_coil in fixed_coils)
            end
        end
    end
end

function weight_b!(b::AbstractVector{<:Real};
    flux_cps::Vector{<:FluxControlPoint}=FluxControlPoint{Float64}[],
    saddle_cps::Vector{<:SaddleControlPoint}=SaddleControlPoint{Float64}[],
    iso_cps::Vector{<:IsoControlPoint}=IsoControlPoint{Float64}[],
    field_cps::Vector{<:FieldControlPoint}=FieldControlPoint{Float64}[])

    Nflux = length(flux_cps)
    Nsaddle = length(saddle_cps)
    Nsiso = length(iso_cps)

    for (i, cp) in enumerate(flux_cps)
        b[i] *= sqrt(cp.weight)
    end

    for (i, cp) in enumerate(saddle_cps)
        ir = Nflux + 2i - 1
        iz = Nflux + 2i
        b[ir:iz] .*= sqrt(cp.weight)
    end

    for (i, cp) in enumerate(iso_cps)
        k = Nflux + 2Nsaddle + i
        b[k] *= sqrt(cp.weight)
    end

    for (i, cp) in enumerate(field_cps)
        k = Nflux + 2Nsaddle + Niso + i
        b[k] *= sqrt(cp.weight)
    end
end

function define_A(coils::AbstractVector{<:AbstractCoil};
    flux_cps::Vector{<:FluxControlPoint}=FluxControlPoint{Float64}[],
    saddle_cps::Vector{<:SaddleControlPoint}=SaddleControlPoint{Float64}[],
    iso_cps::Vector{<:IsoControlPoint}=IsoControlPoint{Float64}[],
    field_cps::Vector{<:FieldControlPoint}=FieldControlPoint{Float64}[],
    cocos=MXHEquilibrium.cocos(11))

    Nflux = length(flux_cps)
    Nsaddle = length(saddle_cps)
    Niso = length(iso_cps)
    N = Nflux + 2 * Nsaddle + Niso

    A = zeros(N, length(coils))

    Bp_fac = cocos.sigma_Bp * (2π)^cocos.exp_Bp

    # First reset current in coils to unity
    for coil in coils
        set_current_per_turn!(coil, 1.0/turns(coil))
    end

    for i in eachindex(flux_cps)
        cp = flux_cps[i]
        r = cp.R
        z = cp.Z

        # Build matrix relating coil Green's functions to boundary points
        A[i, :] .= ψ.(coils, r, z; Bp_fac)

        # weighting
        w = sqrt(cp.weight)
        A[i, :] .*= w
    end

    for i in eachindex(saddle_cps)
        cp = saddle_cps[i]
        r = cp.R
        z = cp.Z

        ir = Nflux + 2i - 1
        iz = Nflux + 2i

        # Build matrix relating coil Green's functions to boundary points
        A[ir, :] .= dψ_dR.(coils, r, z; Bp_fac)
        A[iz, :] .= dψ_dZ.(coils, r, z; Bp_fac)

        # weighting
        w = sqrt(cp.weight)
        A[ir:iz, :] .*= w
    end

    if !isempty(iso_cps)
        T = eltype(iso_cps).parameters[1]
        r1_old, z1_old, r2_old, z2_old = -one(T), zero(T), -one(T), zero(T)
        Ncoil = length(coils)
        ψc1_old, ψc2_old = Vector{T}(undef, Ncoil), Vector{T}(undef, Ncoil)
        ψc1, ψc2 = Vector{T}(undef, Ncoil), Vector{T}(undef, Ncoil)
        for i in eachindex(iso_cps)
            cp = iso_cps[i]
            r1, z1 = cp.R1, cp.Z1
            r2, z2 = cp.R2, cp.Z2

            k = Nflux + 2Nsaddle + i

            # Build matrix relating coil Green's functions to boundary points

            if (r1 == r2_old) && (z1 == z2_old)
                ψc1 .= ψc2_old
            elseif (r1 == r1_old) && (z1 == z1_old)
                ψc1 .= ψc1_old
            else
                ψc1 .= ψ.(coils, r1, z1; Bp_fac)
            end

            if (r2 == r1_old) && (z2 == z1_old)
                ψc2 .= ψc1_old
            elseif (r2 == r2_old) && (z2 == z2_old)
                ψc2 .= ψc2_old
            else
                ψc2 .= ψ.(coils, r2, z2; Bp_fac)
            end

            A[k, :] .= ψc1 .- ψc2

            # weighting
            w = sqrt(cp.weight)
            A[k, :] .*= w

            # store values
            r1_old, z1_old, r2_old, z2_old = r1, z1, r2, z2
            ψc1_old .= ψc1
            ψc2_old .= ψc2
        end
    end

    if !isempty(field_cps)
        for i in eachindex(field_cps)
            cp = field_cps[i]
            r = cp.R
            z = cp.Z
            s, c = sincosd.(cp.θ)

            k = Nflux + 2Nsaddle + Niso + i

            # Build matrix relating coil Green's functions to boundary points
            A[k, :] .= (dψ_dZ.(coils, r, z; Bp_fac) .* s - dψ_dZ.(coils, r, z; Bp_fac) .* c) ./ Bp_fac ./ r

            # weighting
            w = sqrt(cp.weight)
            A[k, :] .*= w
        end
    end

    return A
end<|MERGE_RESOLUTION|>--- conflicted
+++ resolved
@@ -322,13 +322,8 @@
         @assert length(b_offset) == length(b)
         b .+= b_offset
     end
-<<<<<<< HEAD
     weight_b!(b; flux_cps, saddle_cps, iso_cps, field_cps)
     return _find_coil_currents!(coils, A, b; λ_regularize)
-=======
-    weight_b!(b; flux_cps, saddle_cps, iso_cps)
-    return find_coil_currents!(coils, A, b; λ_regularize)
->>>>>>> eae2b3e8
 end
 
 """
@@ -421,13 +416,8 @@
         @assert length(b_offset) == length(b)
         b .+= b_offset
     end
-<<<<<<< HEAD
     weight_b!(b; flux_cps, saddle_cps, iso_cps, field_cps)
     _find_coil_currents!(coils, A, b; λ_regularize)
-=======
-    weight_b!(b; flux_cps, saddle_cps, iso_cps)
-    find_coil_currents!(coils, A, b; λ_regularize)
->>>>>>> eae2b3e8
 end
 
 """
@@ -558,13 +548,8 @@
         @assert length(b_offset) == length(b)
         b .+= b_offset
     end
-<<<<<<< HEAD
     weight_b!(b; flux_cps, saddle_cps, iso_cps, field_cps)
     return _find_coil_currents!(coils, A, b; λ_regularize)
-=======
-    weight_b!(b; flux_cps, saddle_cps, iso_cps)
-    return find_coil_currents!(coils, A, b; λ_regularize)
->>>>>>> eae2b3e8
 end
 
 """
