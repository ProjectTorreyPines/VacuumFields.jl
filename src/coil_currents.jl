abstract type AbstractCoil{T<:Real,C<:Real} end

mutable struct PointCoil{T<:Real,C<:Real} <: AbstractCoil{T,C}
    R::T
    Z::T
    current::C
end

PointCoil(R, Z) = PointCoil(R, Z, 0.0)

"""
    ParallelogramCoil{T,C} <:  AbstractCoil{T,C}

Parallelogram coil with the R, Z, ΔR, ΔZ, θ₁, θ₂ formalism (as used by EFIT, for example)
Here θ₁ and θ₂ are the shear angles along the x- and y-axes, respectively, in degrees.
"""
mutable struct ParallelogramCoil{T<:Real,C<:Real} <: AbstractCoil{T,C}
    R::T
    Z::T
    ΔR::T
    ΔZ::T
    θ₁::T
    θ₂::T
    spacing::T
    current::C
end

ParallelogramCoil(R, Z, ΔR, ΔZ, θ₁, θ₂, spacing) = ParallelogramCoil(R, Z, ΔR, ΔZ, θ₁, θ₂, spacing, 0.0)

function ParallelogramCoil(R::T, Z::T, ΔR::T, ΔZ::T, θ₁::T, θ₂::T; spacing::T=0.01) where {T<:Real}
    return ParallelogramCoil(R, Z, ΔR, ΔZ, θ₁, θ₂, spacing)
end

mutable struct DistributedCoil{T<:Real,C<:Real} <: AbstractCoil{T,C}
    R::Vector{T}
    Z::Vector{T}
    current::C
end

DistributedCoil(R, Z) = DistributedCoil(R, Z, 0.0)
"""
    DistributedParallelogramCoil(Rc::T, Zc::T, ΔR::T, ΔZ::T, θ₁::T, θ₂::T; spacing::T=0.01) where {T<:Real}

NOTE: if spacing <= 0.0 then current filaments are placed at the vertices
"""
function DistributedParallelogramCoil(Rc::T, Zc::T, ΔR::T, ΔZ::T, θ₁::T, θ₂::T; spacing::T=0.01) where {T<:Real}
    if spacing <= 0.0
        dR = [-0.5 * ΔR, 0.5 * ΔR]
        dZ = [-0.5 * ΔZ, 0.5 * ΔZ]
    else
        dR = LinRange(-0.5 * ΔR, 0.5 * ΔR, Int(ceil(1.0 + ΔR / spacing)))
        dZ = LinRange(-0.5 * ΔZ, 0.5 * ΔZ, Int(ceil(1.0 + ΔZ / spacing)))
    end

    α₁ = tan(π * θ₁ / 180.0)
    α₂ = tan(π * (θ₂ + 90.0) / 180.0)

    Nr = length(dR)
    Nz = length(dZ)
    N = Nr * Nz
    Z = Array{Float64,1}(undef, N)
    R = Array{Float64,1}(undef, N)
    for i in 1:Nr
        for j in 1:Nz
            k = j + (i - 1) * Nz
            @inbounds R[k] = Rc + dR[i] - α₂ * dZ[j]
            @inbounds Z[k] = Zc + dZ[j] + α₁ * dR[i]
        end
    end
    return DistributedCoil(R, Z)
end

function DistributedCoil(C::ParallelogramCoil)
    return DistributedParallelogramCoil(C.R, C.Z, C.ΔR, C.ΔZ, C.θ₁, C.θ₂; C.spacing)
end

# ============== #
#   Convex hull  #
# ============== #
function convex_hull(C::ParallelogramCoil)
    C = DistributedParallelogramCoil(C.R, C.Z, C.ΔR, C.ΔZ, C.θ₁, C.θ₂; spacing=0.0)
    return collect(zip(C.R, C.Z))
end

function convex_hull(C::DistributedCoil)
    return convex_hull(C.R, C.Z; closed_polygon=true)
end

# ======== #
#   Plot   #
# ======== #
function plot_coil(C::ParallelogramCoil)
    return plot_coil(DistributedCoil(C))
end

function plot_coil(C::DistributedCoil)
    hull = convex_hull(C)
    R = [r for (r, z) in hull]
    Z = [z for (r, z) in hull]
    return plot!(Shape(R, Z); color=:black, alpha=0.2, label="")
end

function plot_coil(C::PointCoil)
    return plot!([C.R], [C.Z]; marker=:circle, markercolor=:black)
end

# ======== #
#   Green  #
# ======== #
function Green(C::ParallelogramCoil, R::T, Z::T, scale_factor::Float64=1.0) where {T<:Real}
    return Green(DistributedCoil(C), R, Z, scale_factor)
end

function Green(C::DistributedCoil, R::T, Z::T, scale_factor::Float64=1.0) where {T<:Real}
    return sum(Green(C.R[k], C.Z[k], R, Z, scale_factor) for k in eachindex(C.R)) / length(C.R)
end

function Green(C::PointCoil, R::T, Z::T, scale_factor::Float64=1.0) where {T<:Real}
    return Green(C.R, C.Z, R, Z, scale_factor)
end

@inline function Green(X::T, Y::T, R::T, Z::T, scale_factor::Float64=1.0) where {T<:Real}
    XR = X * R
    m = 4.0 * XR / ((X + R)^2 + (Y - Z)^2) # this is k^2
    Km, Em = ellipke(m)
    return inv2π * (2.0 * Em - (2.0 - m) * Km) * sqrt(XR / m) * scale_factor
end

# ======== #
#   Utils  #
# ======== #
function cumlength(R::T, Z::T) where {T<:AbstractVector{Float64}}
    # Length along boundary
    L = Array{Float64,1}(undef, length(R))
    @inbounds L[1] = 0
    for i in eachindex(R)[2:end]
        @inbounds L[i] = L[i-1] + sqrt((R[i] - R[i-1])^2 + (Z[i] - Z[i-1])^2)
    end
    return L
end

function bounds(Cs::AbstractVector{<:AbstractCoil})
    Rmin = minimum(Cs[1].R)
    Rmax = maximum(Cs[1].R)
    Zmin = minimum(Cs[1].Z)
    Zmax = maximum(Cs[1].Z)
    for C in Cs
        Rmin = min(Rmin, minimum(C.R))
        Rmax = max(Rmax, maximum(C.R))
        Zmin = min(Zmin, minimum(C.Z))
        Zmax = max(Zmax, maximum(C.Z))
    end
    return Rmin, Rmax, Zmin, Zmax
end

# ========== #
#   Physics  #
# ========== #
function fixed_boundary(EQfixed::MXHEquilibrium.AbstractEquilibrium, Sb::MXHEquilibrium.PlasmaBoundary)
    Rb, Zb = Sb.r, Sb.z
    Lb = cumlength(Rb, Zb)

    # dPsi/dn = σ_RφZ * σ_ρθφ * Bp_fac * R * Bpol
    fac = EQfixed.cocos.sigma_rhotp * EQfixed.cocos.sigma_Bp * (2π)^EQfixed.cocos.exp_Bp
    dψdn_R = fac .* MXHEquilibrium.poloidal_Bfield.(Ref(EQfixed), Rb, Zb)
    return (Rb, Zb, Lb, dψdn_R)
end

function fixed_boundary(shot::TEQUILA.Shot, bnd::MillerExtendedHarmonic.MXH; Nb::Integer=100 * length(bnd.c))
    return fixed_boundary(shot, bnd(Nb; adaptive=false)...)
end

function fixed_boundary(shot::TEQUILA.Shot, Rb::AbstractVector{T}, Zb::AbstractVector{T}) where {T<:Real}
    Lb = cumlength(Rb, Zb)
    # dPsi/dn = σ_RφZ * σ_ρθφ * Bp_fac * R * Bpol
    cocos = MXHEquilibrium.cocos(shot)
    fac = cocos.sigma_rhotp * cocos.sigma_Bp * (2π)^cocos.exp_Bp
    dψdn_R = fac .* MXHEquilibrium.poloidal_Bfield.(Ref(shot), Rb, Zb)
    return (Rb, Zb, Lb, dψdn_R)
end

"""
    ψp_on_fixed_eq_boundary(EQfixed,
                            fixed_coils=[],
                            ψbound=0.0;
                            Rx=[], Zx=[],
                            fraction_inside=0.999)

Calculate ψ from image currents on boundary at surface p near boundary
"""
function ψp_on_fixed_eq_boundary(
    EQfixed::MXHEquilibrium.AbstractEquilibrium,
    fixed_coils::Vector{<:AbstractCoil{T,C}}=PointCoil{T,C}[],
    ψbound::Real=0.0;
<<<<<<< HEAD
    Rx::AbstractVector{T}=Float64[],
    Zx::AbstractVector{T}=Float64[],
    fraction_inside::Union{Nothing,<:Real}=1.0-1e5) where {T<:Real}
=======
    Rx::AbstractVector{Float64}=Float64[],
    Zx::AbstractVector{Float64}=Float64[],
    fraction_inside::Float64) where {T<:Real,C<:Real}
>>>>>>> 3a2d1583

    ψ0, ψb = MXHEquilibrium.psi_limits(EQfixed)
    ψb, Sb = MXHEquilibrium.plasma_boundary_psi(EQfixed; precision=0.0)
    if Sb === nothing
        # if the original boundary specified in EQfixed does not close, then find LCFS boundary
        ψb, Sb = MXHEquilibrium.plasma_boundary_psi(EQfixed)
    end

    # ψp is the flux from the image currents on the plasma boundary
    # which is equal and opposite to the flux from the plasma current
    # ψ₀ = ψp + ψim
    # ψ₁ = ψp + ψcoil
    # ψcoil = (ψ₁ - ψ₀) + ψim
    Sp = MXHEquilibrium.flux_surface(EQfixed, fraction_inside * (ψb - ψ0) + ψ0)
    n = Int(floor(length(Sp.r) / 100.0)) + 1 # roughly at most 100 points
    Rp, Zp = Sp.r[1:n:end-1], Sp.z[1:n:end-1]

    append!(Rp, Rx)
    append!(Zp, Zx)

    # this is the image current contribution to the control points
    ψp = Array{Float64,1}(undef, length(Rp))
    Rb, Zb, Lb, dψdn_R = fixed_boundary(EQfixed, Sb)
    @threads for i in eachindex(Rp)
        ψp[i] = -trapz(Lb, dψdn_R .* Green.(Rb, Zb, Rp[i], Zp[i]))
    end

    # this is to account that the control points are inside of the LCFS
    # applied only to the plasma points
    ψp[1:end-length(Rx)] .-= (1.0 - fraction_inside) * (ψb - ψ0)

    # add in desired boundary flux
    ψbound != 0.0 && (ψp .+= ψbound)

    Bp_fac = EQfixed.cocos.sigma_Bp * (2π)^EQfixed.cocos.exp_Bp

    # Compute flux from fixed coils and subtract from ψp to match
    # This works whether ψp is a constant or a vector
    ψfixed = zeros(length(Rp))
    @threads for j in eachindex(fixed_coils)
        for i in eachindex(Rp)
            @inbounds ψfixed[i] += μ₀ * Bp_fac * Green(fixed_coils[j], Rp[i], Zp[i]) * fixed_coils[j].current
        end
    end
    ψp = ψp .- ψfixed

    return Bp_fac, ψp, Rp, Zp
end

<<<<<<< HEAD
function ψp_on_fixed_eq_boundary(shot::TEQUILA.Shot, fixed_coils::AbstractVector{<:AbstractCoil}=AbstractCoil[], ψbound::Real=0.0;
    Rx::AbstractVector{T}=Float64[],
    Zx::AbstractVector{T}=Float64[],
    fraction_inside::Union{Nothing,<:Real}=1.0-1e5) where {T<:Real}
=======
function ψp_on_fixed_eq_boundary(
    shot::TEQUILA.Shot,
    fixed_coils::Vector{<:AbstractCoil{T,C}}=PointCoil{T,C}[],
    ψbound::Real=0.0;
    Rx::AbstractVector{Float64}=Float64[],
    Zx::AbstractVector{Float64}=Float64[],
    fraction_inside::Float64) where {T<:Real,C<:Real}
>>>>>>> 3a2d1583

    Sb = @views MillerExtendedHarmonic.MXH(shot.surfaces[:, end])

    # ψp is the flux from the image currents on the plasma boundary
    # which is equal and opposite to the flux from the plasma current
    # ψ₀ = ψp + ψim
    # ψ₁ = ψp + ψcoil
    # ψcoil = (ψ₁ - ψ₀) + ψim
    Sp = MillerExtendedHarmonic.MXH(shot, fraction_inside)
    Np = 99
    Nx = length(Rx)

    Rp = zeros(Np + Nx)
    Zp = zeros(Np + Nx)
    r, z = Sp(Np + 1; adaptive=false)
    Rp[1:Np] .= r[1:end-1]
    Zp[1:Np] .= z[1:end-1]
    if Nx > 0
        Rp[(Np+1):end] .= Rx
        Zp[(Np+1):end] .= Zx
    end

    Rb, Zb, Lb, dψdn_R = @views fixed_boundary(shot, Sb)

    # this is the image current contribution to the control points
    ψp = Array{Float64,1}(undef, length(Rp))
    @threads for i in eachindex(Rp)
        ψp[i] = -trapz(Lb, dψdn_R .* Green.(Rb, Zb, Rp[i], Zp[i]))
    end

    # this is to account that the control points are inside of the LCFS
    # applied only to the plasma points
    ψp[1:Np] .+= TEQUILA.psi_ρθ(shot, fraction_inside, 0.0)

    # add in desired boundary flux
    ψbound != 0.0 && (ψp .+= ψbound)

    cocos = MXHEquilibrium.cocos(shot)
    Bp_fac = cocos.sigma_Bp * (2π)^cocos.exp_Bp

    # Compute flux from fixed coils and subtract from ψp to match
    # This works whether ψp is a constant or a vector
    ψfixed = zeros(length(Rp))
    @threads for j in eachindex(fixed_coils)
        for i in eachindex(Rp)
            @inbounds ψfixed[i] += μ₀ * Bp_fac * Green(fixed_coils[j], Rp[i], Zp[i]) * fixed_coils[j].current
        end
    end
    ψp = ψp .- ψfixed

    return Bp_fac, ψp, Rp, Zp
end

"""
    field_null_on_boundary(
        ψp_constant::Real,
        Rp::AbstractVector{Float64},
        Zp::AbstractVector{Float64},
        fixed_coils::Vector{<:AbstractCoil{T,C}}=PointCoil{T,C}[],
        ψbound::Real=0.0,
        cocos::Int=11) where {T<:Real,C<:Real}

Account for effect of fixed coils on ψp_constant
"""
function field_null_on_boundary(
    ψp_constant::Real,
    Rp::AbstractVector{Float64},
    Zp::AbstractVector{Float64},
    fixed_coils::Vector{<:AbstractCoil{T,C}}=PointCoil{T,C}[],
    ψbound::Real=0.0,
    cocos::Int=11) where {T<:Real,C<:Real}

    # add in desired boundary flux
    ψbound != 0.0 && (ψp_constant .+= ψbound)

    Bp_fac = MXHEquilibrium.cocos(cocos).sigma_Bp * (2π)^MXHEquilibrium.cocos(cocos).exp_Bp

    # Compute flux from fixed coils and subtract from ψp to match
    ψfixed = zeros(length(Rp))
    @threads for j in eachindex(fixed_coils)
        for i in eachindex(Rp)
            @inbounds ψfixed[i] += μ₀ * Bp_fac * Green(fixed_coils[j], Rp[i], Zp[i]) * fixed_coils[j].current
        end
    end
    ψp = ψp_constant .- ψfixed

    return Bp_fac, ψp, Rp, Zp
end

function currents_to_match_ψp(
    Bp_fac::Real,
    ψp::AbstractVector{<:Real},
    Rp::AbstractVector{Float64},
    Zp::AbstractVector{Float64},
    coils::AbstractVector{<:AbstractCoil{T,C}};
    weights::Vector{Float64}=Float64[],
    λ_regularize::Float64=1E-16,
    return_cost::Bool=false) where {T<:Real,C<:Real}

    # Compute coil currents needed to recreate ψp at points (Rp,Zp)
    # Build matrix relating coil Green's functions to boundary points
    Gcp = Array{T,2}(undef, length(Rp), length(coils))
    Threads.@threads for j in eachindex(coils)
        for i in eachindex(Rp)
            @inbounds Gcp[i, j] = μ₀ * Bp_fac * Green(coils[j], Rp[i], Zp[i])
        end
    end

    # handle weights
    if length(weights) > 0
        ψp = weights .* ψp
        mul!(Gcp, Diagonal(weights), Gcp)
    end

    # Least-squares solve for coil currents
    if λ_regularize > 0
        # Least-squares with regularization
        # https://www.youtube.com/watch?v=9BckeGN0sF0
        reg_solve(A, b, λ) = inv(A' * A + λ * I) * A' * b
        Ic0 = reg_solve(Gcp, ψp, λ_regularize / length(coils)^2)
    else
        Ic0 = Gcp \ ψp
    end

    # update values of coils current
    for k in eachindex(coils)
        coils[k].current = Ic0[k]
    end

    if return_cost
        cost(Ic) = norm(Gcp * Ic .- ψp) / norm(ψp)
        return Ic0, cost(Ic0)
    else
        return Ic0
    end
end

function fixed_eq_currents(
    EQfixed::MXHEquilibrium.AbstractEquilibrium,
    coils::AbstractVector{<:AbstractCoil{T,C}},
    fixed_coils::Vector{<:AbstractCoil{T,C}}=PointCoil{T,C}[],
    ψbound::Real=0.0;
    λ_regularize::Float64=1E-16,
    return_cost::Bool=false,
    fraction_inside::Float64=1.0 - 1E-6) where {T<:Real,C<:Real}

    Bp_fac, ψp, Rp, Zp = ψp_on_fixed_eq_boundary(EQfixed, fixed_coils, ψbound)
    return currents_to_match_ψp(Bp_fac, ψp, Rp, Zp, coils; fraction_inside, λ_regularize, return_cost)
end


# ***************************************************
# Transform fixed-boundary ψ to free-boundary ψ
# ***************************************************
"""
    fixed2free(
        EQfixed::MXHEquilibrium.AbstractEquilibrium,
        n_coils::Integer;
        Rx::AbstractVector{Float64}=Float64[],
        Zx::AbstractVector{Float64}=Float64[],
        fraction_inside::Float64=1.0 - 1E-6,
        λ_regularize::Float64=0.0,
        Rgrid::AbstractVector{Float64}=EQfixed.r,
        Zgrid::AbstractVector{Float64}=EQfixed.z)

Distribute n point coils around fixed boundary plasma to get a free boundary ψ map
"""
function fixed2free(
    EQfixed::MXHEquilibrium.AbstractEquilibrium,
    n_coils::Integer;
    Rx::AbstractVector{Float64}=Float64[],
    Zx::AbstractVector{Float64}=Float64[],
    fraction_inside::Float64=1.0 - 1E-6,
    λ_regularize::Float64=0.0,
    Rgrid::AbstractVector{Float64}=EQfixed.r,
    Zgrid::AbstractVector{Float64}=EQfixed.z)

    ψbound = MXHEquilibrium.psi_boundary(EQfixed; precision=0.0)
    if ψbound === nothing
        # if the original boundary specified in EQfixed does not close, then find LCFS boundary
        ψbound = MXHEquilibrium.psi_boundary(EQfixed)
    end

    coils = encircling_coils(EQfixed, n_coils)
    Bp_fac, ψp, Rp, Zp = ψp_on_fixed_eq_boundary(EQfixed, coils, ψbound; fraction_inside, Rx, Zx)

    λ_regularize = optimal_λ_regularize(λ_regularize, Bp_fac, ψp, Rp, Zp, coils)
    currents_to_match_ψp(Bp_fac, ψp, Rp, Zp, coils; λ_regularize)
    return transpose(fixed2free(EQfixed, coils, Rgrid, Zgrid))
end

function cost_λ_regularize(
    λ_reg::Float64,
    Bp_fac::Real,
    ψp::AbstractVector{<:Real},
    Rp::AbstractVector{Float64},
    Zp::AbstractVector{Float64},
    coils::AbstractVector{<:AbstractCoil{T,C}}
) where {T<:Real,C<:Real}
    c = currents_to_match_ψp(Bp_fac, ψp, Rp, Zp, coils; λ_regularize=10^(λ_reg), return_cost=true)[2]
    return c^2
end

function optimal_λ_regularize(
    λ_regularize::Float64,
    Bp_fac::Real,
    ψp::AbstractVector{<:Real},
    Rp::AbstractVector{Float64},
    Zp::AbstractVector{Float64},
    coils::AbstractVector{<:AbstractCoil{T,C}}
) where {T<:Real,C<:Real}
    if λ_regularize == 0.0
        λ_range_exp = collect(-20:0.5:-10)
        cost_λ = [cost_λ_regularize(λ, Bp_fac, ψp, Rp, Zp, coils) for λ in λ_range_exp]
        λ_regularize = 10^λ_range_exp[argmin(cost_λ)]
    end
    return λ_regularize
end

function fixed2free(shot::TEQUILA.Shot, n_coils::Integer; n_grid=129, scale::Float64=1.2, kwargs...)
    R0 = shot.surfaces[1, end]
    Z0 = shot.surfaces[2, end]
    ϵ = shot.surfaces[3, end]
    κ = shot.surfaces[4, end]
    a = R0 * ϵ * scale
    b = κ * a

    Rgrid = range(max(R0 - a, 0.0), R0 + a, n_grid)
    Zgrid = range(Z0 - b, Z0 + b, n_grid)
    return Rgrid, Zgrid, fixed2free(shot, n_coils, Rgrid, Zgrid; kwargs...)
end

function fixed2free(
    shot::TEQUILA.Shot,
    n_coils::Integer,
    Rgrid::AbstractVector{Float64},
    Zgrid::AbstractVector{Float64};
    Rx::AbstractVector{Float64}=Float64[],
    Zx::AbstractVector{Float64}=Float64[],
    fraction_inside::Union{Nothing,Float64}=1.0 - 1E-6,
    λ_regularize::Float64=0.0,
    ψbound::Real=0.0)

    coils = encircling_coils(shot, n_coils)
    Bp_fac, ψp, Rp, Zp = ψp_on_fixed_eq_boundary(shot, coils, ψbound; fraction_inside, Rx, Zx)

    λ_regularize = optimal_λ_regularize(λ_regularize, Bp_fac, ψp, Rp, Zp, coils)
    currents_to_match_ψp(Bp_fac, ψp, Rp, Zp, coils; λ_regularize)
    return transpose(fixed2free(shot, coils, Rgrid, Zgrid; ψbound))
end

function fixed2free(
    EQfixed::MXHEquilibrium.AbstractEquilibrium,
    coils::AbstractVector{<:ParallelogramCoil},
    R::AbstractVector{T},
    Z::AbstractVector{T}) where {T<:Real}
    dcoils = DistributedCoil.(coils)
    return fixed2free(EQfixed, dcoils, R, Z)
end

function fixed2free(
    EQfixed::MXHEquilibrium.AbstractEquilibrium,
    coils::AbstractVector{<:AbstractCoil{T,C}},
    R::AbstractVector{T},
    Z::AbstractVector{T}) where {T<:Real,C<:Real}

    # upsample tracing of boundary to get smooth LCFS from fixed2free
    R1 = LinRange(minimum(R), maximum(R), length(R) * 10)
    Z1 = LinRange(minimum(Z), maximum(Z), length(Z) * 10)
    ψb, Sb = MXHEquilibrium.plasma_boundary_psi(EQfixed; precision=0.0, r=R1, z=Z1)
    if Sb === nothing
        # if the original boundary specified in EQfixed does not close, then find LCFS boundary
        ψb, Sb = MXHEquilibrium.plasma_boundary_psi(EQfixed; r=R1, z=Z1)
    end

    Bp_fac = EQfixed.cocos.sigma_Bp * (2π)^EQfixed.cocos.exp_Bp
    ψ_f2f = T[MXHEquilibrium.in_boundary(Sb, (r, z)) ? EQfixed(r, z) : ψb for z in Z, r in R]

    Rb, Zb, Lb, dψdn_R = fixed_boundary(EQfixed, Sb)

    # ψ from image and coil currents
    Vbs = [similar(Lb) for _ in 1:Threads.nthreads()] # preallocate
    Threads.@threads for (k, indexes) in collect(enumerate(chunk_indices((length(R), length(Z)), Threads.nthreads())))
        @inbounds for index in indexes
            i = index[1]
            j = index[2]
            r = R[i]
            z = Z[j]
            Vb = Vbs[k]
            Vb .= dψdn_R .* Green.(Rb, Zb, r, z)
            ψi = -Trapz.trapz(Lb, Vb)
            ψc = μ₀ * Bp_fac * sum(coil.current * Green(coil, r, z) for coil in coils)
            ψ_f2f[j, i] += ψc - ψi
        end
    end

    return ψ_f2f
end

function fixed2free(
    shot::TEQUILA.Shot,
    coils::AbstractVector{<:AbstractCoil{T,C}},
    R::AbstractVector{T},
    Z::AbstractVector{T};
    ψbound::Real=0.0) where {T<:Real,C<:Real}

    bnd = @views MillerExtendedHarmonic.MXH(shot.surfaces[:, end])
    cocos = MXHEquilibrium.cocos(shot)
    Bp_fac = cocos.sigma_Bp * (2π)^cocos.exp_Bp
    ψ_f2f = T[shot(r, z) + ψbound for z in Z, r in R]

    Rb, Zb, Lb, dψdn_R = fixed_boundary(shot, bnd)

    # ψ from image and coil currents
    Threads.@threads for i in eachindex(R)
        Vb = zero(Lb)
        @inbounds r = R[i]
        for j in eachindex(Z)
            @inbounds z = Z[j]
            # subtract image ψ
            Vb .= dψdn_R .* Green.(Rb, Zb, r, z)
            @inbounds ψ_f2f[j, i] -= -trapz(Lb, Vb)
            # add coil ψ
            @inbounds ψ_f2f[j, i] += μ₀ * Bp_fac * sum(coil.current * Green(coil, r, z) for coil in coils)
        end
    end

    return ψ_f2f
end

# ================ #
# encircling_coils #
# ================ #
function encircling_coils(EQfixed::MXHEquilibrium.AbstractEquilibrium, n_coils::Integer)
    bnd = MXHEquilibrium.plasma_boundary(EQfixed; precision=0.0)
    if bnd === nothing
        # if the original boundary specified in EQfixed does not close, then find LCFS boundary
        bnd = MXHEquilibrium.plasma_boundary(EQfixed)
    end

    return encircling_coils(bnd.r, bnd.z, n_coils)
end

function encircling_coils(shot::TEQUILA.Shot, n_coils::Integer)
    bnd_r, bnd_z = MillerExtendedHarmonic.MXH(shot.surfaces[:, end])()
    return encircling_coils(bnd_r, bnd_z, n_coils)
end

function encircling_coils(bnd_r::AbstractVector{T}, bnd_z::AbstractVector{T}, n_coils::Integer) where {T<:Real}
    mxh = MillerExtendedHarmonic.MXH(bnd_r, bnd_z, 2)
    mxh.R0 = mxh.R0 .* (1.0 + mxh.ϵ)
    mxh.ϵ = 0.9
    Θ = LinRange(0, 2π, n_coils + 1)[1:end-1]
    return [PointCoil(r, z) for (r, z) in mxh.(Θ)]
end

function chunk_indices(dims::Tuple{Vararg{Int}}, N::Int)
    # Total number of elements
    total_elements = prod(dims)

    # Calculate chunk size
    chunk_size, remainder = divrem(total_elements, N)

    # Split indices into N chunks
    chunks = []
    start_idx = 1
    for i in 1:N
        end_idx = start_idx + chunk_size - 1
        # Distribute the remainder among the first few chunks
        if i <= remainder
            end_idx += 1
        end
        chunk_1d = start_idx:end_idx
        chunk_multi = (CartesianIndices(dims)[i] for i in chunk_1d)
        push!(chunks, chunk_multi)
        start_idx = end_idx + 1
    end

    return chunks
end

# ******************************************
# Plots to check solution
# ******************************************
function check_fixed_eq_currents(
    EQfixed,
    coils::AbstractVector{<:AbstractCoil{T,C}},
    EQfree::Union{MXHEquilibrium.AbstractEquilibrium,Nothing}=nothing;
    resolution=257,
    Rmin=nothing,
    Rmax=nothing,
    Zmin=nothing,
    Zmax=nothing) where {T<:Real,C<:Real}

    Rmin0, Rmax0, Zmin0, Zmax0 = bounds(coils)
    if Rmin === nothing
        Rmin = Rmin0
    end
    if Rmax === nothing
        Rmax = Rmax0
    end
    if Zmin === nothing
        Zmin = Zmin0
    end
    if Zmax === nothing
        Zmax = Zmax0
    end

    R = range(Rmin, Rmax; length=resolution)
    Z = range(Zmin, Zmax; length=resolution)

    # ψ from fixed-boundary gEQDSK
    # make ψ at boundary zero, and very small value outside for plotting
    ψ0_fix, ψb_fix = MXHEquilibrium.psi_limits(EQfixed)
    ψb_fix = MXHEquilibrium.psi_boundary(EQfixed; precision=0.0)
    if ψb_fix === nothing
        # if the original boundary specified in EQfixed does not close, then find LCFS boundary
        ψb_fix = MXHEquilibrium.psi_boundary(EQfixed)
    end
    σ₀ = sign(ψ0_fix - ψb_fix)
    ψ_fix = [EQfixed(r, z) for z in Z, r in R] .- ψb_fix
    ψ_fix = ifelse.(σ₀ * ψ_fix .> 0, ψ_fix, 1e-6 * ψ_fix)

    # ψ at the boundary is determined by the value of the currents
    # calculated in fixed_eq_currents
    ψ_f2f = fixed2free(EQfixed, coils, R, Z)

    # scale for plotting
    # this may get shifted boundary flux stays at the midpoint
    ψmax = 2.0 * abs(ψb_fix - ψ0_fix) * 0.99
    lvls = collect(-ψmax:0.1*ψmax:ψmax)
    clim = (-ψmax, ψmax)

    # Plot
    if isnothing(EQfree)
        # Overlay contours
        p = contour(R, Z, ψ_fix; levels=lvls, aspect_ratio=:equal,
            clim=clim, colorbar=false,
            linewidth=3, linecolor=:black,
            xlim=(Rmin, Rmax), ylim=(Zmin, Zmax))

        # subtract ψ_f2f value at ψ_fix boundary to lineup contours
        ψtmp = ifelse.(σ₀ * ψ_fix .> 0, ψ_f2f, 0.0)
        offset = (σ₀ > 0 ? minimum(ψtmp) : maximum(ψtmp))
        contour!(R, Z, ψ_f2f .- offset; levels=lvls, colorbar=false,
            linewidth=1, linecolor=:red)
    else
        # Heat maps for free, fix, fix->free, and difference
        # ψ from free-boundary gEQDSK
        ψb_free = psi_boundary(EQfree; precision=0.0)
        if ψb_free === nothing
            # if the original boundary specified in EQfixed does not close, then find LCFS boundary
            ψb_free = psi_boundary(EQfree)
        end
        ψ_free = [EQfree(r, z) for z in Z, r in R]
        offset = ψb_free - ψb_fix

        lvls_off = lvls .+ offset
        clim_off = (minimum(lvls_off), maximum(lvls_off))

        pfree = heatmap(R, Z, ψ_free; clim=clim_off, c=:diverging,
            aspect_ratio=:equal, linecolor=:black,
            title="Free Boundary", ylabel="Z (m)",
            xlim=(Rmin, Rmax), ylim=(Zmin, Zmax))
        contour!(R, Z, ψ_free; levels=lvls_off, linecolor=:black)

        pfix = heatmap(R, Z, ψ_fix; clim=clim, c=:diverging,
            aspect_ratio=:equal, linecolor=:black,
            title="Fixed Boundary",
            xlim=(Rmin, Rmax), ylim=(Zmin, Zmax))
        contour!(R, Z, ψ_fix; levels=lvls, linecolor=:black)

        pf2f = heatmap(R, Z, ψ_f2f; clim=clim_off, c=:diverging,
            aspect_ratio=:equal, linecolor=:black,
            title="Calculated", xlabel="R (m)", ylabel="Z (m)",
            xlim=(Rmin, Rmax), ylim=(Zmin, Zmax))
        contour!(R, Z, ψ_f2f; levels=lvls_off, linecolor=:black)

        pdiff = heatmap(R, Z, ψ_f2f - ψ_free; clim=clim, c=:diverging,
            aspect_ratio=:equal, linecolor=:black,
            title="Difference", xlabel="R (m)",
            xlim=(Rmin, Rmax), ylim=(Zmin, Zmax))

        contour!(R, Z, ψ_f2f - ψ_free; levels=lvls, linecolor=:black)
        p = plot(pfree, pfix, pf2f, pdiff; layout=(2, 2), size=(500, 550))
    end
    return p
end

"""
    coils_flux(Bp_fac::Real, coils::AbstractVector{<:AbstractCoil{T,C}}, R::AbstractVector{T}, Z::AbstractVector{T}) where {T<:Real,C<:Real}

Calculate flux from coils on a R, Z grid
"""
function coils_flux(Bp_fac::Real, coils::AbstractVector{<:AbstractCoil{T,C}}, R::AbstractVector{T}, Z::AbstractVector{T}) where {T<:Real,C<:Real}
    ψ = zeros(length(R), length(Z))
    @threads for i in eachindex(R)
        @inbounds r = R[i]
        for j in eachindex(Z)
            @inbounds z = Z[j]
            @inbounds ψ[i, j] += μ₀ * Bp_fac * sum(coil.current * Green(coil, r, z) for coil in coils)
        end
    end
    return ψ
end

function plot_coil_flux(
    Bp_fac::Real,
    coils::AbstractVector{<:AbstractCoil{T,C}},
    ψbound=0.0;
    resolution=129,
    clim=nothing,
    Rmin=nothing,
    Rmax=nothing,
    Zmin=nothing,
    Zmax=nothing
) where {T<:Real,C<:Real}

    Rmin0, Rmax0, Zmin0, Zmax0 = bounds(coils)
    if Rmin === nothing
        Rmin = Rmin0
    end
    if Rmax === nothing
        Rmax = Rmax0
    end
    if Zmin === nothing
        Zmin = Zmin0
    end
    if Zmax === nothing
        Zmax = Zmax0
    end

    R = range(Rmin, Rmax; length=resolution)
    Z = range(Zmin, Zmax; length=resolution)

    ψ = coils_flux(Bp_fac, coils, R, Z)

    if clim === nothing
        ψmax = maximum(abs, ψ)
        clim = (ψbound - ψmax, ψbound + ψmax)
    end

    # Plot heat maps for ψ from coil currents
    p = heatmap(R, Z, transpose(ψ);
        clim=clim,
        c=:diverging,
        aspect_ratio=:equal,
        linecolor=:black,
        title="Coil Flux",
        xlim=(Rmin, Rmax), ylim=(Zmin, Zmax))
    contour!(R, Z, transpose(ψ); levels=ψbound * [0.99, 1.00, 1.01], linecolor=:black)

    return p
end

# ########### #
# Convex Hull #
# ########### #
@inline function points_isless(p::AbstractVector{T}, q::AbstractVector{T}) where {T}
    return p[1] < q[1] || (p[1] == q[1] && p[2] < q[2])
end

@inline function points_isless(p::Tuple{T,T}, q::Tuple{T,T}) where {T}
    return p[1] < q[1] || (p[1] == q[1] && p[2] < q[2])
end

@inline function isrightturn(p::AbstractVector{T}, q::AbstractVector{T}, r::AbstractVector{T}) where {T}
    return (q[1] - p[1]) * (r[2] - p[2]) - (q[2] - p[2]) * (r[1] - p[1]) < 0.0
end

@inline function isrightturn(p::Tuple{T,T}, q::Tuple{T,T}, r::Tuple{T,T}) where {T}
    return (q[1] - p[1]) * (r[2] - p[2]) - (q[2] - p[2]) * (r[1] - p[1]) < 0.0
end

function halfhull(points::AbstractVector)
    halfhull = similar(points)
    n = 0
    for p in points
        while n > 1 && !isrightturn(halfhull[n-1], halfhull[n], p)
            n -= 1
        end
        n += 1
        halfhull[n] = p
    end
    return view(halfhull, 1:n)
end

function grahamscan!(points::AbstractVector)
    sort!(points; lt=points_isless)
    upperhull = halfhull(points)
    reverse!(points)
    lowerhull = halfhull(points)
    return [upperhull; lowerhull[2:end-1]]
end

function convex_hull!(xy_points::AbstractVector; closed_polygon::Bool)
    hull = grahamscan!(xy_points)
    if closed_polygon
        return push!(hull, hull[1])
    else
        return hull
    end
end

function convex_hull(xy_points::AbstractVector; closed_polygon::Bool)
    return convex_hull!(deepcopy(xy_points); closed_polygon)
end

function convex_hull(x::AbstractVector{T}, y::AbstractVector{T}; closed_polygon::Bool) where {T}
    xy_points = [(xx, yx) for (xx, yx) in zip(x, y)]
    return convex_hull!(xy_points; closed_polygon)
end<|MERGE_RESOLUTION|>--- conflicted
+++ resolved
@@ -192,15 +192,9 @@
     EQfixed::MXHEquilibrium.AbstractEquilibrium,
     fixed_coils::Vector{<:AbstractCoil{T,C}}=PointCoil{T,C}[],
     ψbound::Real=0.0;
-<<<<<<< HEAD
-    Rx::AbstractVector{T}=Float64[],
-    Zx::AbstractVector{T}=Float64[],
-    fraction_inside::Union{Nothing,<:Real}=1.0-1e5) where {T<:Real}
-=======
     Rx::AbstractVector{Float64}=Float64[],
     Zx::AbstractVector{Float64}=Float64[],
-    fraction_inside::Float64) where {T<:Real,C<:Real}
->>>>>>> 3a2d1583
+    fraction_inside::Float64=1.0-1e5) where {T<:Real,C<:Real}
 
     ψ0, ψb = MXHEquilibrium.psi_limits(EQfixed)
     ψb, Sb = MXHEquilibrium.plasma_boundary_psi(EQfixed; precision=0.0)
@@ -250,20 +244,13 @@
     return Bp_fac, ψp, Rp, Zp
 end
 
-<<<<<<< HEAD
-function ψp_on_fixed_eq_boundary(shot::TEQUILA.Shot, fixed_coils::AbstractVector{<:AbstractCoil}=AbstractCoil[], ψbound::Real=0.0;
-    Rx::AbstractVector{T}=Float64[],
-    Zx::AbstractVector{T}=Float64[],
-    fraction_inside::Union{Nothing,<:Real}=1.0-1e5) where {T<:Real}
-=======
 function ψp_on_fixed_eq_boundary(
     shot::TEQUILA.Shot,
     fixed_coils::Vector{<:AbstractCoil{T,C}}=PointCoil{T,C}[],
     ψbound::Real=0.0;
     Rx::AbstractVector{Float64}=Float64[],
     Zx::AbstractVector{Float64}=Float64[],
-    fraction_inside::Float64) where {T<:Real,C<:Real}
->>>>>>> 3a2d1583
+    fraction_inside::Float64=1.0-1e5) where {T<:Real,C<:Real}
 
     Sb = @views MillerExtendedHarmonic.MXH(shot.surfaces[:, end])
 
